--- conflicted
+++ resolved
@@ -271,47 +271,6 @@
     @test expr1() == expr2()
 end
 
-<<<<<<< HEAD
-@testset "Fully-qualified names" begin
-    expr = @expression Base.:+(2, 2)
-    @test expr() == 4
-    @test @allocated(expr()) == 0
-
-    expr = @expression Base.:+(Base.:*(1, 2), 4 + 5)
-    @test expr() == 11
-    @test @allocated(expr()) == 0
-end
-
-@testset "Interpolated arguments" begin
-    e1 = @expression 1 + 2 * (3 * 4 + (5 * 6))
-    @test _debug_args(e1)[1] == 1
-    @test _debug_args(e1)[2] isa LazyExpression
-    @test _debug_args(_debug_args(e1)[2])[1] == 2
-    @test _debug_args(_debug_args(e1)[2])[2] isa LazyExpression
-
-    e2 = @expression 1 + 2 * $(3 * 4 + (5 * 6))
-    @test _debug_args(e2)[1] == 1
-    @test _debug_args(e2)[2] isa LazyExpression
-    @test _debug_args(_debug_args(e2)[2]) == (84,)
-end
-
-end
-
-module HygieneTest
-
-# Verify that we're not accidentally escaping things that should
-# still be evaluated inside SimpleQP. We can check that by trying
-# to construct an expression in a scope which *only* has the
-# @expression macro available. Any accidental escaping of SimpleQP
-# functions will cause undefined variable errors.
-
-using SimpleQP: @expression
-using Base.Test
-
-@testset "Basic @expression" begin
-    expr = @expression 2 + 2
-    @test expr() == 4
-=======
 @testset "issue 32" begin
     model = MockModel()
     v = [Variable(model) for _ in 1:2]
@@ -329,7 +288,47 @@
     expr = @expression(H * (v - v0) - Δt * (u - c))
     @test expr() == H() * (v - v0) - Δt * (u - c())
     @test @allocated(expr()) == 0
->>>>>>> e24789e6
+end
+
+@testset "Fully-qualified names" begin
+    expr = @expression Base.:+(2, 2)
+    @test expr() == 4
+    @test @allocated(expr()) == 0
+
+    expr = @expression Base.:+(Base.:*(1, 2), 4 + 5)
+    @test expr() == 11
+    @test @allocated(expr()) == 0
+end
+
+@testset "Interpolated arguments" begin
+    e1 = @expression 1 + 2 * (3 * 4 + (5 * 6))
+    @test _debug_args(e1)[1] == 1
+    @test _debug_args(e1)[2] isa LazyExpression
+    @test _debug_args(_debug_args(e1)[2])[1] == 2
+    @test _debug_args(_debug_args(e1)[2])[2] isa LazyExpression
+
+    e2 = @expression 1 + 2 * $(3 * 4 + (5 * 6))
+    @test _debug_args(e2)[1] == 1
+    @test _debug_args(e2)[2] isa LazyExpression
+    @test _debug_args(_debug_args(e2)[2]) == (84,)
+end
+
+end
+
+module HygieneTest
+
+# Verify that we're not accidentally escaping things that should
+# still be evaluated inside SimpleQP. We can check that by trying
+# to construct an expression in a scope which *only* has the
+# @expression macro available. Any accidental escaping of SimpleQP
+# functions will cause undefined variable errors.
+
+using SimpleQP: @expression
+using Base.Test
+
+@testset "Basic @expression" begin
+    expr = @expression 2 + 2
+    @test expr() == 4
 end
 
 end